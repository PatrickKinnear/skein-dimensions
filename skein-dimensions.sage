--- conflicted
+++ resolved
@@ -183,13 +183,10 @@
             x_3 = vector(ZZ, p_0 - p_1*gamma.T, immutable=True)
 
             # Check the relations are not out of range.
-<<<<<<< HEAD
+
             if x_0 in ordering and x_1 in ordering and x_2 in ordering and x_3 in ordering:
                 if not (x_0  in list(ordering.keys())[:M] and x_1 in list(ordering.keys())[:M] and x_2 in list(ordering.keys())[:M] and x_3 in list(ordering.keys())[:M]):
-=======
-            if x_0 in ordering.keys() and x_1 in ordering.keys() and x_2 in ordering.keys() and x_3 in ordering.keys():
-                #Create vectors corresponding to the four lattice points.
->>>>>>> 1da18233
+
 
                 x_0_vect = vector(FractionField(PolynomialRing(QQ, 'q', sparse=True)), [1 if i == ordering[x_0] else 0 for i in range(N)], sparse=True)
                 x_1_vect = vector(FractionField(PolynomialRing(QQ, 'q', sparse=True)), [1 if i == ordering[x_1] else 0 for i in range(N)], sparse=True)
@@ -323,7 +320,7 @@
 
     return dim
 
-<<<<<<< HEAD
+
 def compute_reduced_matrix(gamma, shell_level, interactive_flag):
     '''
     Computes the reduced matrix of relations at a given shell level, as well as
@@ -411,26 +408,7 @@
             print_generators(shell_level, spanning_set, order_by_shell_level)
 
         return (A_reduced, dimensions)
-=======
-def compute_corank(gamma, shell_level, interactive_flag):
-    # For each shell level, compute #{lattice points}.
-    N = (2*shell_level + 1)*(shell_level + 1) - shell_level
-    if interactive_flag:
-        print("Calculating relations for level %d (%d lattice points) ..." % (shell_level, N))
-    relations = get_relations_empty(gamma, shell_level, order_by_shell_level)
-    if interactive_flag:
-        print("Found %d (non-independent) relations. Reducing ..." % len(relations))
-    # Form a relation matrix, compute its pivots; the dimension estimate is the
-    # co-rank.
-    A = matrix(FractionField(PolynomialRing(QQ, 'q', sparse=True)), relations, sparse=True, immutable=True)
-    pivots = A.pivots()
-    dim_estimate = N - len(pivots)
-    if interactive_flag:
-        print("Dimension estimate for empty skein part at level %d: %d.\n\nVisualisation:\n" % (shell_level, dim_estimate))
-        print_generators(shell_level, pivots, order_by_shell_level)
-
-    return dim_estimate
->>>>>>> 1da18233
+
 
 def get_spanning_set(A, ordering, shell_level):
     '''
